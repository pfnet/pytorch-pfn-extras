name: "Pre-review Tests"

on: [push, pull_request]

jobs:
  test:
    runs-on: ubuntu-18.04
    strategy:
      matrix:
        torch: ['1.8.*', '1.9.*', '1.10.*']

    steps:
    - name: Checkout
      uses: actions/checkout@v2
      with:
        submodules: recursive

    - name: Setup Python
      uses: actions/setup-python@v2
      with:
        python-version: '3.8'

    - name: Install
      run: |
        pip install -U pip wheel
        pip install 'torch==${{ matrix.torch }}'
        pip install -v -e .
        # Test PPE is importable with minimum dependency
        python -c 'import pytorch_pfn_extras'

    - name: Code Style
      run: |
        pip install pysen black==21.11b1 flake8==4.0.1 isort==5.10.1 mypy==0.910
<<<<<<< HEAD
        pip install types-PyYAML
        cp ./stubs/torch/_C/__init__.pyi "$(pip show torch | awk '/^Location:/ { print $2 }')/torch/_C/__init__.pyi"
=======
        pip install types-PyYAML types-setuptools
>>>>>>> 6396387b
        pysen run lint

    - name: Code Style (Examples)
      run: |
        pysen generate .
        pushd example
        mypy . --config-file ../setup.cfg --allow-untyped-defs --allow-untyped-calls
        popd<|MERGE_RESOLUTION|>--- conflicted
+++ resolved
@@ -31,12 +31,8 @@
     - name: Code Style
       run: |
         pip install pysen black==21.11b1 flake8==4.0.1 isort==5.10.1 mypy==0.910
-<<<<<<< HEAD
-        pip install types-PyYAML
+        pip install types-PyYAML types-setuptools
         cp ./stubs/torch/_C/__init__.pyi "$(pip show torch | awk '/^Location:/ { print $2 }')/torch/_C/__init__.pyi"
-=======
-        pip install types-PyYAML types-setuptools
->>>>>>> 6396387b
         pysen run lint
 
     - name: Code Style (Examples)
