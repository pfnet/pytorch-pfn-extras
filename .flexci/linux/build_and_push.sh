#!/bin/bash -uex

TARGET="${1}"

TEST_PIP_PACKAGES="
<<<<<<< HEAD
matplotlib tensorboard ipython ipywidgets pandas optuna onnx onnxruntime marko
pytest flake8 pysen[lint] pytest-cov
=======
matplotlib tensorboard ipython ipywidgets pandas optuna onnxruntime
pytest flake8 pysen[lint] pytest-cov slack_sdk
>>>>>>> beeab3f3
"

docker_build_and_push() {
    IMAGE_NAME="${PPE_FLEXCI_IMAGE_NAME}:${TARGET}"

    if [[ "${PPE_FLEXCI_IMAGE_REBUILD}" == "1" ]]; then
        echo "Force rebuilding docker image."
        CACHE_IMAGE_NAME=""
    else
        CACHE_IMAGE_NAME="${IMAGE_NAME}"
    fi

    pushd "$(dirname ${0})"
    DOCKER_BUILDKIT=1 docker build \
        -t "${IMAGE_NAME}" \
        --cache-from "${CACHE_IMAGE_NAME}" \
        --build-arg BUILDKIT_INLINE_CACHE=1 \
        "$@" .
    popd

    if [ "${PPE_FLEXCI_IMAGE_PUSH}" = "0" ]; then
      echo "Skipping docker push."
    else
      docker push "${IMAGE_NAME}"
    fi
}

case "${TARGET}" in
    torch19 )
        # PyTorch 1.9 + Python 3.9
        docker_build_and_push \
            --build-arg base_image="nvidia/cuda:10.2-cudnn7-devel-ubuntu18.04" \
            --build-arg python_version="3.9.5" \
            --build-arg pip_install_torch_args="torch==1.9.* torchvision==0.10.* -f https://download.pytorch.org/whl/cu102/torch_stable.html" \
            --build-arg pip_install_dep_args="cupy-cuda102 pytorch-ignite onnx ${TEST_PIP_PACKAGES}"
        ;;

    torch110 )
        # PyTorch 1.10 + Python 3.9
        docker_build_and_push \
            --build-arg base_image="nvidia/cuda:11.3.1-cudnn8-devel-ubuntu18.04" \
            --build-arg python_version="3.9.7" \
            --build-arg pip_install_torch_args="torch==1.10.* torchvision==0.11.* -f https://download.pytorch.org/whl/cu113/torch_stable.html" \
            --build-arg pip_install_dep_args="cupy-cuda11x pytorch-ignite onnx ${TEST_PIP_PACKAGES}"
        ;;

    torch111 )
        # PyTorch 1.11 + Python 3.9
        docker_build_and_push \
            --build-arg base_image="nvidia/cuda:11.3.1-cudnn8-devel-ubuntu18.04" \
            --build-arg python_version="3.9.7" \
            --build-arg pip_install_torch_args="torch==1.11.* torchvision==0.12.* -f https://download.pytorch.org/whl/cu113/torch_stable.html" \
            --build-arg pip_install_dep_args="cupy-cuda11x pytorch-ignite onnx ${TEST_PIP_PACKAGES}"
        ;;

    torch112 )
        # PyTorch 1.12 + Python 3.10
        docker_build_and_push \
            --build-arg base_image="nvidia/cuda:11.3.1-cudnn8-devel-ubuntu18.04" \
            --build-arg python_version="3.10.5" \
            --build-arg pip_install_torch_args="torch==1.12.* torchvision==0.13.* -f https://download.pytorch.org/whl/cu113/torch_stable.html" \
            --build-arg pip_install_dep_args="cupy-cuda11x pytorch-ignite onnx ${TEST_PIP_PACKAGES}"
        ;;

    * )
        echo "${1}: Unknown test name."
        exit 1
        ;;
esac<|MERGE_RESOLUTION|>--- conflicted
+++ resolved
@@ -3,13 +3,8 @@
 TARGET="${1}"
 
 TEST_PIP_PACKAGES="
-<<<<<<< HEAD
-matplotlib tensorboard ipython ipywidgets pandas optuna onnx onnxruntime marko
-pytest flake8 pysen[lint] pytest-cov
-=======
-matplotlib tensorboard ipython ipywidgets pandas optuna onnxruntime
+matplotlib tensorboard ipython ipywidgets pandas optuna onnxruntime marko
 pytest flake8 pysen[lint] pytest-cov slack_sdk
->>>>>>> beeab3f3
 "
 
 docker_build_and_push() {
