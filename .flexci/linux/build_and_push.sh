--- conflicted
+++ resolved
@@ -40,12 +40,7 @@
         docker_build_and_push \
             --build-arg base_image="nvidia/cuda:11.5.2-cudnn8-devel-ubuntu20.04" \
             --build-arg python_version="3.9.7" \
-<<<<<<< HEAD
-            --build-arg pip_install_torch_args="torch==1.11.* torchvision==0.12.* -f https://download.pytorch.org/whl/cu113/torch_stable.html" \
-=======
             --build-arg pip_install_torch_args="torch==1.11.* torchvision==0.12.* -f https://download.pytorch.org/whl/cu115/torch_stable.html" \
-            --build-arg pip_install_dep_args="cupy-cuda11x pytorch-ignite onnx ${TEST_PIP_PACKAGES}"
->>>>>>> c97550ec
         ;;
 
     torch112 )
@@ -53,12 +48,7 @@
         docker_build_and_push \
             --build-arg base_image="nvidia/cuda:11.7.1-cudnn8-devel-ubuntu20.04" \
             --build-arg python_version="3.10.5" \
-<<<<<<< HEAD
-            --build-arg pip_install_torch_args="torch==1.12.* torchvision==0.13.* -f https://download.pytorch.org/whl/cu113/torch_stable.html" \
-=======
             --build-arg pip_install_torch_args="torch==1.12.* torchvision==0.13.* -f https://download.pytorch.org/whl/cu117/torch_stable.html" \
-            --build-arg pip_install_dep_args="cupy-cuda11x pytorch-ignite onnx ${TEST_PIP_PACKAGES}"
->>>>>>> c97550ec
         ;;
 
     torch113 )
