configs {
<<<<<<< HEAD
  key: "pytorch-pfn-extras.prep-linux"
  value {
    requirement {
      cpu: 8
      memory: 52
      disk: 20
    }
    time_limit: {
      seconds: 3600
    }
    command: "bash .flexci/linux/main-flexci.sh prep"
=======
  key: "pytorch-pfn-extras.torch110-linux"
  value {
    requirement {
      cpu: 8
      gpu: 2
      memory: 52
      disk: 10
    }
    time_limit: {
      seconds: 1800
    }
    command: "bash .flexci/linux/main-flexci.sh torch110"
  }
}

configs {
  key: "pytorch-pfn-extras.torch111-linux"
  value {
    requirement {
      cpu: 8
      gpu: 2
      memory: 52
      disk: 10
    }
    time_limit: {
      seconds: 1800
    }
    command: "bash .flexci/linux/main-flexci.sh torch111"
  }
}

configs {
  key: "pytorch-pfn-extras.torch112-linux"
  value {
    requirement {
      cpu: 8
      gpu: 2
      memory: 52
      disk: 10
    }
    time_limit: {
      seconds: 1800
    }
    command: "bash .flexci/linux/main-flexci.sh torch112"
>>>>>>> 3d023726
  }
}

configs {
  key: "pytorch-pfn-extras.torch113-linux"
  value {
    requirement {
      cpu: 8
      gpu: 2
      memory: 52
      disk: 10
    }
    time_limit: {
      seconds: 1800
    }
    command: "bash .flexci/linux/main-flexci.sh torch113"
  }
}

configs {
  key: "pytorch-pfn-extras.torch200-linux"
  value {
    requirement {
      cpu: 8
      gpu: 2
      memory: 52
      disk: 10
    }
    time_limit: {
      seconds: 1800
    }
    command: "bash .flexci/linux/main-flexci.sh torch200"
  }
}

configs {
  key: "pytorch-pfn-extras.torch201-linux"
  value {
    requirement {
      cpu: 8
      gpu: 2
      memory: 52
      disk: 10
    }
    time_limit: {
      seconds: 1800
    }
    command: "bash .flexci/linux/main-flexci.sh torch201"
  }
}

configs {
  key: "pytorch-pfn-extras.torch202-linux"
  value {
    requirement {
      cpu: 8
      gpu: 2
      memory: 52
      disk: 10
    }
    time_limit: {
      seconds: 1800
    }
    command: "bash .flexci/linux/main-flexci.sh torch202"
  }
}

configs {
  key: "pytorch-pfn-extras.torch113-win"
  value {
    requirement {
      cpu: 4
      gpu: 1
      memory: 24
      disk: 10
      image: "windows"
    }
    time_limit: {
      seconds: 1800
    }
    command: ".flexci\\windows\\run.bat torch113"
  }
}

configs {
  key: "pytorch-pfn-extras.torch200-win"
  value {
    requirement {
      cpu: 4
      gpu: 1
      memory: 24
      disk: 10
      image: "windows"
    }
    time_limit: {
      seconds: 1800
    }
    command: ".flexci\\windows\\run.bat torch200"
  }
}

configs {
  key: "pytorch-pfn-extras.torch201-win"
  value {
    requirement {
      cpu: 4
      gpu: 1
      memory: 24
      disk: 10
      image: "windows"
    }
    time_limit: {
      seconds: 1200
    }
    command: ".flexci\\windows\\run.bat torch201"
  }
}

configs {
  key: "pytorch-pfn-extras.torch202-win"
  value {
    requirement {
      cpu: 4
      gpu: 1
      memory: 24
      disk: 10
      image: "windows"
    }
    time_limit: {
      seconds: 1200
    }
    command: ".flexci\\windows\\run.bat torch202"
  }
}<|MERGE_RESOLUTION|>--- conflicted
+++ resolved
@@ -1,65 +1,3 @@
-configs {
-<<<<<<< HEAD
-  key: "pytorch-pfn-extras.prep-linux"
-  value {
-    requirement {
-      cpu: 8
-      memory: 52
-      disk: 20
-    }
-    time_limit: {
-      seconds: 3600
-    }
-    command: "bash .flexci/linux/main-flexci.sh prep"
-=======
-  key: "pytorch-pfn-extras.torch110-linux"
-  value {
-    requirement {
-      cpu: 8
-      gpu: 2
-      memory: 52
-      disk: 10
-    }
-    time_limit: {
-      seconds: 1800
-    }
-    command: "bash .flexci/linux/main-flexci.sh torch110"
-  }
-}
-
-configs {
-  key: "pytorch-pfn-extras.torch111-linux"
-  value {
-    requirement {
-      cpu: 8
-      gpu: 2
-      memory: 52
-      disk: 10
-    }
-    time_limit: {
-      seconds: 1800
-    }
-    command: "bash .flexci/linux/main-flexci.sh torch111"
-  }
-}
-
-configs {
-  key: "pytorch-pfn-extras.torch112-linux"
-  value {
-    requirement {
-      cpu: 8
-      gpu: 2
-      memory: 52
-      disk: 10
-    }
-    time_limit: {
-      seconds: 1800
-    }
-    command: "bash .flexci/linux/main-flexci.sh torch112"
->>>>>>> 3d023726
-  }
-}
-
 configs {
   key: "pytorch-pfn-extras.torch113-linux"
   value {
