--- conflicted
+++ resolved
@@ -63,6 +63,38 @@
 }
 
 configs {
+  key: "pytorch-pfn-extras.torch203-linux"
+  value {
+    requirement {
+      cpu: 4
+      gpu: 1
+      memory: 52
+      disk: 20
+    }
+    time_limit: {
+      seconds: 1800
+    }
+    command: "bash .flexci/linux/main-flexci.sh torch203 unittest"
+  }
+}
+
+configs {
+  key: "pytorch-pfn-extras.torch204-linux"
+  value {
+    requirement {
+      cpu: 4
+      gpu: 1
+      memory: 52
+      disk: 20
+    }
+    time_limit: {
+      seconds: 1800
+    }
+    command: "bash .flexci/linux/main-flexci.sh torch204 unittest"
+  }
+}
+
+configs {
   key: "pytorch-pfn-extras.torch113-linux-mpi"
   value {
     requirement {
@@ -117,94 +149,7 @@
       cpu: 8
       gpu: 2
       memory: 52
-<<<<<<< HEAD
-      disk: 10
-    }
-    time_limit: {
-      seconds: 1800
-    }
-    command: "bash .flexci/linux/main-flexci.sh torch202"
-  }
-}
-
-configs {
-  key: "pytorch-pfn-extras.torch203-linux"
-  value {
-    requirement {
-      cpu: 8
-      gpu: 2
-      memory: 52
-      disk: 10
-    }
-    time_limit: {
-      seconds: 1800
-    }
-    command: "bash .flexci/linux/main-flexci.sh torch203"
-  }
-}
-
-configs {
-  key: "pytorch-pfn-extras.torch204-linux"
-  value {
-    requirement {
-      cpu: 8
-      gpu: 2
-      memory: 52
-      disk: 10
-    }
-    time_limit: {
-      seconds: 1800
-    }
-    command: "bash .flexci/linux/main-flexci.sh torch204"
-  }
-}
-
-configs {
-  key: "pytorch-pfn-extras.torch110-win"
-  value {
-    requirement {
-      cpu: 4
-      gpu: 2
-      memory: 24
-      disk: 10
-      image: "windows"
-    }
-    time_limit: {
-      seconds: 1800
-    }
-    command: ".flexci\\windows\\run.bat torch110"
-  }
-}
-
-configs {
-  key: "pytorch-pfn-extras.torch111-win"
-  value {
-    requirement {
-      cpu: 4
-      gpu: 2
-      memory: 24
-      disk: 10
-      image: "windows"
-    }
-    time_limit: {
-      seconds: 1800
-    }
-    command: ".flexci\\windows\\run.bat torch111"
-  }
-}
-
-configs {
-  key: "pytorch-pfn-extras.torch112-win"
-  value {
-    requirement {
-      cpu: 4
-      gpu: 2
-      memory: 24
-      disk: 10
-      image: "windows"
-=======
-      disk: 20
->>>>>>> b41a0e46
+      disk: 20
     }
     time_limit: {
       seconds: 1800
@@ -214,6 +159,38 @@
 }
 
 configs {
+  key: "pytorch-pfn-extras.torch203-linux-mpi"
+  value {
+    requirement {
+      cpu: 8
+      gpu: 2
+      memory: 52
+      disk: 20
+    }
+    time_limit: {
+      seconds: 1800
+    }
+    command: "bash .flexci/linux/main-flexci.sh torch203 mpitest"
+  }
+}
+
+configs {
+  key: "pytorch-pfn-extras.torch204-linux-mpi"
+  value {
+    requirement {
+      cpu: 8
+      gpu: 2
+      memory: 52
+      disk: 20
+    }
+    time_limit: {
+      seconds: 1800
+    }
+    command: "bash .flexci/linux/main-flexci.sh torch204 mpitest"
+  }
+}
+
+configs {
   key: "pytorch-pfn-extras.torch113-win"
   value {
     requirement {
@@ -286,9 +263,9 @@
   value {
     requirement {
       cpu: 4
-      gpu: 2
-      memory: 24
-      disk: 10
+      gpu: 1
+      memory: 24
+      disk: 20
       image: "windows"
     }
     time_limit: {
@@ -303,9 +280,9 @@
   value {
     requirement {
       cpu: 4
-      gpu: 2
-      memory: 24
-      disk: 10
+      gpu: 1
+      memory: 24
+      disk: 20
       image: "windows"
     }
     time_limit: {
