--- conflicted
+++ resolved
@@ -12,13 +12,8 @@
 if ($test -eq "torch110") {
     # PyTorch 1.10 + Python 3.9
     ActivateCUDA 11.8
-<<<<<<< HEAD
-    ActivatePython 3.8
+    ActivatePython 3.9
     RunOrDie python -m pip install -U pip setuptools
-=======
-    ActivatePython 3.9
-    RunOrDie python -m pip install -U pip "setuptools<59.6"
->>>>>>> 639ba43a
     RunOrDieWithRetry 3 python -m pip install torch==1.10.* torchvision==0.11.* -f https://download.pytorch.org/whl/cu113/torch_stable.html
     # NOTE(linsho):
     # Due to reports of the ONNX build for Windows being broken, we are temporarily limiting the version of ONNX.
