--- conflicted
+++ resolved
@@ -2,11 +2,7 @@
 import pytest
 import torch
 
-<<<<<<< HEAD
-import pytorch_pfn_extras
-=======
 import pytorch_pfn_extras as ppe
->>>>>>> fdfd3585
 from pytorch_pfn_extras_tests.onnx_tests.utils import run_model_test
 
 
@@ -171,7 +167,7 @@
         def forward(self, x):
             return torch.norm(x)
 
-    check_reconstruct = pytorch_pfn_extras.requires("2.0")
+    check_reconstruct = ppe.requires("2.0")
     run_model_test(Net(), (torch.rand(2, 3, 5, 7),), opset_version=13, check_reconstruct=check_reconstruct)
 
 
