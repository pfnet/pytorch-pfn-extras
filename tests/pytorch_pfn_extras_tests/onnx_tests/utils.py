import tempfile
from typing import Callable, List, Optional

import onnx
import onnxruntime as ort
import torch
from pytorch_pfn_extras.onnx.pfto_exporter.export import export as pfto_export
from pytorch_pfn_extras.onnx.pfto_exporter.torch_reconstruct import reconstruct


def run_model_test(
    model: Callable,
    args: tuple,
    check_torch_export=True,
    rtol=1e-05,
    atol=1e-08,
    input_names: Optional[List[str]] = None,
    output_names: Optional[List[str]] = None,
    skip_oxrt=False,
    operator_export_type=torch.onnx.OperatorExportTypes.ONNX,
    strict_trace=True,
    mode="eval",
    use_gpu=False,
    check_reconstruct=True,
    **kwargs,
) -> onnx.ModelProto:
    if mode == "train":
        model.train()
    else:
        assert mode == "eval"
        model.eval()

    if use_gpu and torch.cuda.is_available():
        dev = "cuda"
        model.to(dev)
        args = tuple([t.to(dev) if hasattr(t, "to") else t for t in args])

    if operator_export_type == torch.onnx.OperatorExportTypes.ONNX_ATEN:
        skip_oxrt = True
    with tempfile.NamedTemporaryFile() as f:
        f.close()
        rng_state = torch.get_rng_state()
        expected = model(*args)
        if not isinstance(expected, tuple):
            expected = (expected,)

        te_model = None
        if check_torch_export:
            torch.set_rng_state(rng_state)
            with tempfile.NamedTemporaryFile() as torch_f:
                torch_f.close()
                torch.onnx.export(
                    model,
                    args,
                    torch_f.name,
                    input_names=input_names,
                    output_names=output_names,
                    **kwargs,
                )
                te_model = onnx.load(torch_f.name)

        if input_names is None:
            input_names = [f"input_{idx}" for idx, _ in enumerate(args)]
        if output_names is None:
            output_names = [f"output_{idx}" for idx, _ in enumerate(expected)]
        torch.set_rng_state(rng_state)
        actual = pfto_export(
            model,
            args,
            f.name,
            input_names=input_names,
            output_names=output_names,
            strict_trace=strict_trace,
            **kwargs,
        )
        if not isinstance(actual, tuple):
            actual = (actual,)
        assert len(actual) == len(expected)

        for a, e in zip(actual, expected):
            if isinstance(a, torch.Tensor) and isinstance(e, torch.Tensor):
                assert torch.isclose(a, e, rtol=rtol, atol=atol).all()

        pfto_model = onnx.load(f.name)
        if te_model is not None:
            assert len(te_model.graph.output) == len(pfto_model.graph.output)
            assert len(te_model.graph.input) == len(pfto_model.graph.input)

        if skip_oxrt:
            return pfto_model

        ort_session = ort.InferenceSession(f.name)
        actual = ort_session.run(None, {k: v.cpu().numpy() for k, v in zip(input_names, args)})
        for a, e in zip(actual, expected):
            cmp = torch.isclose(torch.tensor(a), e.cpu(), rtol=rtol, atol=atol)
            assert cmp.all(), f"{cmp.logical_not().count_nonzero()} / {cmp.numel()} values failed"

<<<<<<< HEAD
        onnx_model = onnx.load(f.name)
        if check_reconstruct:
            reconstruct(onnx_model)
        return onnx_model
=======
        return pfto_model
>>>>>>> 157b1600
<|MERGE_RESOLUTION|>--- conflicted
+++ resolved
@@ -86,6 +86,9 @@
             assert len(te_model.graph.output) == len(pfto_model.graph.output)
             assert len(te_model.graph.input) == len(pfto_model.graph.input)
 
+        if check_reconstruct:
+            reconstruct(pfto_model)
+
         if skip_oxrt:
             return pfto_model
 
@@ -95,11 +98,4 @@
             cmp = torch.isclose(torch.tensor(a), e.cpu(), rtol=rtol, atol=atol)
             assert cmp.all(), f"{cmp.logical_not().count_nonzero()} / {cmp.numel()} values failed"
 
-<<<<<<< HEAD
-        onnx_model = onnx.load(f.name)
-        if check_reconstruct:
-            reconstruct(onnx_model)
-        return onnx_model
-=======
-        return pfto_model
->>>>>>> 157b1600
+        return pfto_model