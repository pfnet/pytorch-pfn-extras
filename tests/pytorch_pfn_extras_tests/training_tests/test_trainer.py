--- conflicted
+++ resolved
@@ -792,22 +792,11 @@
     extensions = []
 
     evaluator = engine.create_evaluator(
-<<<<<<< HEAD
         model_with_loss, device="cuda",
-        options={"autocast": autocast_eval})
-
-    trainer = engine.create_trainer(
-        model_with_loss, optimizer, 20,
-        device="cuda", evaluator=evaluator, extensions=extensions,
-        out_dir=path, options={"autocast": autocast_train}
-    )
-
-    trainer.run(data, data)
-=======
-        model_with_loss, device="cuda", options=autocast_options
-    )
-
-    engine.create_trainer(
+        options={"autocast": autocast_eval}
+    )
+
+    trainer = engine.create_trainer(
         model_with_loss,
         optimizer,
         20,
@@ -815,6 +804,7 @@
         evaluator=evaluator,
         extensions=extensions,
         out_dir=path,
-        options=autocast_options,
-    )
->>>>>>> 25b742db
+        options={"autocast": autocast_train},
+    )
+
+    trainer.run(data, data)