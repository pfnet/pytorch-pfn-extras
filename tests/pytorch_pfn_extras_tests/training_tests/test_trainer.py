--- conflicted
+++ resolved
@@ -7,17 +7,9 @@
 import pytorch_pfn_extras as ppe
 import torch
 from pytorch_pfn_extras import engine, training
+from pytorch_pfn_extras.training import triggers
 from torch import nn
 from torch.nn import functional as F
-<<<<<<< HEAD
-from unittest import mock
-
-import pytorch_pfn_extras as ppe
-from pytorch_pfn_extras import engine
-from pytorch_pfn_extras import training
-from pytorch_pfn_extras.training import triggers
-=======
->>>>>>> cbdd4a29
 
 
 @pytest.fixture(scope="function")
@@ -375,6 +367,7 @@
             return (a == b).all()
         else:
             return torch.allclose(a, b)
+
     if isinstance(s1, dict):
         keys = s1.keys()
         if set(keys) != set(s2.keys()):
@@ -404,29 +397,22 @@
 
 
 class TestTrainerState:
-    def _get_trainer(self, epochs, out_dir, extensions=None, options=None, device="cpu"):
+    def _get_trainer(
+        self, epochs, out_dir, extensions=None, options=None, device="cpu"
+    ):
         model = MyModel()
-<<<<<<< HEAD
         ppe.to(model, device)
-=======
-        ppe.to(model, "cpu")
->>>>>>> cbdd4a29
         model_with_loss = MyModelWithLossFn(model)
         optimizer = torch.optim.SGD(model.parameters(), lr=0.1)
         extensions = extensions or _make_extensions()
         trainer = engine.create_trainer(
-<<<<<<< HEAD
-            model_with_loss, optimizer, epochs,
-            device=device, extensions=extensions,
-            out_dir=out_dir, options=options,
-=======
             model_with_loss,
             optimizer,
-            20,
-            device="cpu",
+            epochs,
+            device=device,
             extensions=extensions,
             out_dir=out_dir,
->>>>>>> cbdd4a29
+            options=options,
         )
         return trainer
 
@@ -481,17 +467,29 @@
         # This forces engine initialization
         new_trainer._setup_manager(len(data))
         assert new_trainer.epoch == 20
-<<<<<<< HEAD
-        assert _compare_states(
-            trainer.state_dict(), new_trainer.state_dict())
-        
+        assert _compare_states(trainer.state_dict(), new_trainer.state_dict())
+
     def test_trainer_autoload_training_results_consistency(self, path):
         snapshot_epoch = 10
         training_epoch = 20
         trainer = self._get_trainer(training_epoch, path)
         data = torch.utils.data.DataLoader(
-            [(torch.rand(20,), torch.rand(10,)) for i in range(10)])
-        trainer.extend(ppe.training.extensions.snapshot(), trigger=triggers.ManualScheduleTrigger([snapshot_epoch], "epoch"))
+            [
+                (
+                    torch.rand(
+                        20,
+                    ),
+                    torch.rand(
+                        10,
+                    ),
+                )
+                for i in range(10)
+            ]
+        )
+        trainer.extend(
+            ppe.training.extensions.snapshot(),
+            trigger=triggers.ManualScheduleTrigger([snapshot_epoch], "epoch"),
+        )
         trainer.run(data)
         new_trainer = self._get_trainer(training_epoch, path)
         new_trainer.extend(ppe.training.extensions.snapshot(autoload=True))
@@ -502,7 +500,11 @@
         print(trainer.state_dict().keys())
         trainer_state_dict = trainer.state_dict()
         new_trainer_state_dict = new_trainer.state_dict()
-        assert _compare_states(trainer_state_dict["models"], new_trainer_state_dict["models"], strict=True)
+        assert _compare_states(
+            trainer_state_dict["models"],
+            new_trainer_state_dict["models"],
+            strict=True,
+        )
 
     @pytest.mark.gpu
     def test_trainer_autoload_training_results_consistency_with_gpu(self, path):
@@ -512,8 +514,22 @@
         training_epoch = 20
         trainer = self._get_trainer(training_epoch, path, device="cuda")
         data = torch.utils.data.DataLoader(
-            [(torch.rand(20,), torch.rand(10,)) for i in range(10)])
-        trainer.extend(ppe.training.extensions.snapshot(), trigger=triggers.ManualScheduleTrigger([snapshot_epoch], "epoch"))
+            [
+                (
+                    torch.rand(
+                        20,
+                    ),
+                    torch.rand(
+                        10,
+                    ),
+                )
+                for i in range(10)
+            ]
+        )
+        trainer.extend(
+            ppe.training.extensions.snapshot(),
+            trigger=triggers.ManualScheduleTrigger([snapshot_epoch], "epoch"),
+        )
         trainer.run(data)
         new_trainer = self._get_trainer(training_epoch, path, device="cuda")
         new_trainer.extend(ppe.training.extensions.snapshot(autoload=True))
@@ -524,43 +540,78 @@
         print(trainer.state_dict().keys())
         trainer_state_dict = trainer.state_dict()
         new_trainer_state_dict = new_trainer.state_dict()
-        assert _compare_states(trainer_state_dict["models"], new_trainer_state_dict["models"], strict=True)
+        assert _compare_states(
+            trainer_state_dict["models"],
+            new_trainer_state_dict["models"],
+            strict=True,
+        )
 
     @pytest.mark.gpu
-    def test_trainer_autoload_training_results_consistency_with_gradscaler(self, path):
+    def test_trainer_autoload_training_results_consistency_with_gradscaler(
+        self, path
+    ):
         if not torch.cuda.is_available():
             pytest.skip()
         snapshot_epoch = 10
         training_epoch = 20
-        grad_scaler = torch.cuda.amp.grad_scaler.GradScaler(init_scale=2 ** 29, growth_interval=2)
-        trainer = self._get_trainer(training_epoch, path, options={
-            "grad_scaler": grad_scaler,
-        }, device="cuda")
+        grad_scaler = torch.cuda.amp.grad_scaler.GradScaler(
+            init_scale=2**29, growth_interval=2
+        )
+        trainer = self._get_trainer(
+            training_epoch,
+            path,
+            options={
+                "grad_scaler": grad_scaler,
+            },
+            device="cuda",
+        )
         data = torch.utils.data.DataLoader(
-            [(torch.rand(20,), torch.rand(10,)) for i in range(10)])
-        trainer.extend(ppe.training.extensions.snapshot(), trigger=triggers.ManualScheduleTrigger([snapshot_epoch], "epoch"))
+            [
+                (
+                    torch.rand(
+                        20,
+                    ),
+                    torch.rand(
+                        10,
+                    ),
+                )
+                for i in range(10)
+            ]
+        )
+        trainer.extend(
+            ppe.training.extensions.snapshot(),
+            trigger=triggers.ManualScheduleTrigger([snapshot_epoch], "epoch"),
+        )
 
         trainer.run(data)
 
-        new_grad_scaler = torch.cuda.amp.grad_scaler.GradScaler(init_scale=2 ** 29, growth_interval=2)
-        new_trainer = self._get_trainer(training_epoch, path, options={
-            "grad_scaler": new_grad_scaler,
-        }, device="cuda")
+        new_grad_scaler = torch.cuda.amp.grad_scaler.GradScaler(
+            init_scale=2**29, growth_interval=2
+        )
+        new_trainer = self._get_trainer(
+            training_epoch,
+            path,
+            options={
+                "grad_scaler": new_grad_scaler,
+            },
+            device="cuda",
+        )
         new_trainer.extend(ppe.training.extensions.snapshot(autoload=True))
         new_trainer._setup_manager(len(data))
         assert new_trainer.epoch == snapshot_epoch
 
         new_trainer.run(data)
         assert new_trainer.epoch == training_epoch
-    
+
         trainer_state_dict = trainer.state_dict()
         new_trainer_state_dict = new_trainer.state_dict()
 
         # grad_scaler does not store state_dict, so the behavior may change.
-        assert not _compare_states(trainer_state_dict["models"], new_trainer_state_dict["models"], strict=True)
-=======
-        assert _compare_states(trainer.state_dict(), new_trainer.state_dict())
->>>>>>> cbdd4a29
+        assert not _compare_states(
+            trainer_state_dict["models"],
+            new_trainer_state_dict["models"],
+            strict=True,
+        )
 
 
 class MyModelWithLossDictOutput(torch.nn.Module):
