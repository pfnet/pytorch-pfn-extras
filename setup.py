import os
import setuptools


here = os.path.abspath(os.path.dirname(__file__))
# Get __version__ variable
exec(open(os.path.join(here, 'pytorch_pfn_extras', '_version.py')).read())


setuptools.setup(
    name='pytorch-pfn-extras',
    version=__version__,        # NOQA
    description='Supplementary components to accelerate research and '
                'development in PyTorch.',
    author='Preferred Networks, Inc.',
    license='MIT License',
    install_requires=['numpy', 'torch'],
    extras_require={
        'test': ['pytest'],
        'onnx': ['onnx'],
    },
    python_requires='>=3.6.0',
<<<<<<< HEAD
    packages=setuptools.find_packages(exclude=['tests', 'tests.*']),
=======
    packages=setuptools.find_packages(exclude=['tests']),
    package_data={'pytorch_pfn_extras': ['py.typed']},
>>>>>>> d15de309
)<|MERGE_RESOLUTION|>--- conflicted
+++ resolved
@@ -20,10 +20,6 @@
         'onnx': ['onnx'],
     },
     python_requires='>=3.6.0',
-<<<<<<< HEAD
     packages=setuptools.find_packages(exclude=['tests', 'tests.*']),
-=======
-    packages=setuptools.find_packages(exclude=['tests']),
     package_data={'pytorch_pfn_extras': ['py.typed']},
->>>>>>> d15de309
 )