--- conflicted
+++ resolved
@@ -15,22 +15,9 @@
     author='Preferred Networks, Inc.',
     license='MIT License',
     install_requires=['numpy', 'torch'],
-<<<<<<< HEAD
     extras_require={
         'test': ['pytest'],
         'tou': ['onnx'],
     },
-    packages=[
-        'pytorch_pfn_extras',
-        'pytorch_pfn_extras.nn',
-        'pytorch_pfn_extras.nn.modules',
-        'pytorch_pfn_extras.tou',
-        'pytorch_pfn_extras.training',
-        'pytorch_pfn_extras.training.extensions',
-        'pytorch_pfn_extras.training.triggers',
-    ],
-=======
-    extras_require={'test': ['pytest']},
     packages=setuptools.find_packages(exclude=['tests']),
->>>>>>> 79ca0327
 )