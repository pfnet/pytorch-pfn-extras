import dataclasses
import types
import typing
import warnings
from typing import Any, Callable, Dict, Iterator, List, Optional, Sequence, Set, Tuple, Union, cast

import onnx
import onnx.checker
import onnx.helper
import onnx.numpy_helper
import onnx.shape_inference
import pytorch_pfn_extras
import pytorch_pfn_extras.onnx._constants
from pytorch_pfn_extras.onnx._globals import GLOBALS
from pytorch_pfn_extras.torchscript import run_jit_pass
import torch
import torch.jit
import torch.onnx.symbolic_helper as sym_hel
import torch.onnx.utils as to_utils
from torch.onnx import OperatorExportTypes

TorchValueID = typing.NewType("TorchValueID", int)
ONNXValueID = typing.NewType("ONNXValueID", str)

# Alias confusing function names
torch._C.Graph.returnNode = torch._C.Graph.return_node  # type: ignore[attr-defined]
torch._C.Block.return_node = torch._C.Block.returnNode  # type: ignore[attr-defined]

_ppe_ignore_scope: str = "_ppe_as_out_module"
_list_create_ops: List[str] = ["prim::ListConstruct", "onnx::SequenceConstruct", "onnx::SequenceEmpty"]

if pytorch_pfn_extras.requires("1.13"):
    from torch.onnx._internal import jit_utils
    GraphContext = jit_utils.GraphContext
else:
    GraphContext = torch._C.Graph  # type: ignore


def _custom_unpack_list(list_value: torch._C.Value) -> List[torch._C.Value]:
    list_node = list_value.node()
    assert list_node.kind() in _list_create_ops, f"Unknown list operator: {list_node}"
    return list(list_node.inputs())


def _is_value(x: Any) -> bool:
    return isinstance(x, torch._C.Value)


def _custom_is_packed_list(list_value: torch._C.Value) -> bool:
    return _is_value(list_value) and list_value.node().kind() in _list_create_ops


sym_hel._unpack_list = _custom_unpack_list
sym_hel._is_packed_list = _custom_is_packed_list


def _unique_id(v: torch._C.Value) -> TorchValueID:
    return TorchValueID(v.unique())


def _tensor_to_proto(t: torch.Tensor, name: Optional[ONNXValueID] = None) -> onnx.TensorProto:
    return onnx.numpy_helper.from_array(t.detach().cpu().numpy(), name)


def _type_to_proto(t: torch._C.TensorType) -> onnx.TypeProto:
    if t.kind() == "NoneType":
        return onnx.TypeProto()

    ret: onnx.TypeProto = onnx.TypeProto()
    ret.denotation = repr(t).upper()

    if t.kind() == "ListType":
        ret.sequence_type.elem_type.CopyFrom(_type_to_proto(cast(torch._C.TensorType, t.getElementType())))
        return ret

    if t.kind() == "IntType":
        ret.tensor_type.elem_type = onnx.TensorProto.DataType.INT64
        ret.tensor_type.shape.CopyFrom(onnx.TensorShapeProto())
        return ret

    assert t.kind() == "TensorType", f"Not Tensor type(actual: {t.kind()}): {t}"

    if t.scalarType() is None:
        ret.tensor_type.elem_type = onnx.TensorProto.DataType.UNDEFINED
    else:
        ret.tensor_type.elem_type = int(  # type: ignore
            sym_hel.cast_pytorch_to_onnx[t.scalarType()]  # type: ignore[index]
        )

    ret.tensor_type.shape.CopyFrom(onnx.TensorShapeProto())
    if t.sizes() is not None:
        for s in t.sizes():  # type: ignore
            d = ret.tensor_type.shape.dim.add()
            d.dim_value = s

    assert ret.tensor_type.HasField("shape")

    return ret


def _remove_prefix(text: str, prefix: str) -> str:
    return text[text.startswith(prefix) and len(prefix) :]


def _to_tuple_if_not_sequence(v: Any) -> Tuple:
    if isinstance(v, (list, tuple)):
        return tuple(v)
    else:
        return (v,)


def onnx_node_doc_string(onnx_node: torch._C.Node, torch_node: torch._C.Node) -> str:
    inputs: List[torch._C.Value] = list(torch_node.inputs())
    nodes: List[torch._C.Node] = [torch_node]
    while len(inputs) > 0:
        n = inputs.pop().node()
        if n is not None and n.kind() in ["onnx::Constant", "prim::Constant", "prim::ListConstruct", "onnx::SequenceConstruct"]:
            nodes.insert(0, n)
            inputs = list(n.inputs()) + inputs
    nodes_str: str = "".join([repr(n) for n in nodes])
    return f"""## Symbolic node
{onnx_node}
## Original node
```
{nodes_str}
```
## Scope
{torch_node.scopeName()}
## Source Range
```
{torch_node.sourceRange()}
```
"""


torch_dtype_to_onnx_data_type = {
    torch.float32: onnx.TensorProto.DataType.FLOAT,
    torch.uint8: onnx.TensorProto.DataType.UINT8,
    torch.int8: onnx.TensorProto.DataType.INT8,
    torch.int16: onnx.TensorProto.DataType.INT16,
    torch.int32: onnx.TensorProto.DataType.INT32,
    torch.int64: onnx.TensorProto.DataType.INT64,
    torch.bool: onnx.TensorProto.DataType.BOOL,
    torch.float64: onnx.TensorProto.DataType.DOUBLE,
    torch.float16: onnx.TensorProto.DataType.FLOAT16,
    torch.complex64: onnx.TensorProto.DataType.COMPLEX64,
    torch.complex128: onnx.TensorProto.DataType.COMPLEX128,
}


def _apply_tensor_info_to_value_info(v: onnx.ValueInfoProto, t: torch.Tensor) -> None:
    v.type.tensor_type.elem_type = torch_dtype_to_onnx_data_type[t.dtype]
    v.type.tensor_type.shape.ClearField("dim")
    for i in t.shape:
        # TODO(twata): Support dynamic_axes
        a = v.type.tensor_type.shape.dim.add()
        a.dim_value = i


@dataclasses.dataclass
class _ExporterOptions:
    opset_version: int = 12

    check_trace: bool = False
    strict_trace: bool = True
    force_outplace_trace: bool = False

    verbose: bool = False
    strip_doc_string: bool = False

    torch_constant_prop: bool = True

    enable_onnx_checker: bool = True
    onnx_shape_inference: bool = True
    onnx_strict_mode: bool = False
    onnx_check_type: bool = False
    onnx_data_prop: bool = True
    onnx_lowprecision_cast: bool = True
    onnx_peephole: bool = True
    onnx_scalar_type_analysis: bool = True
    fixed_batch_size: bool = False

    input_names: Optional[List[str]] = None
    output_names: Optional[List[str]] = None
    do_constant_folding: bool = True
    operator_export_type: OperatorExportTypes = OperatorExportTypes.ONNX
    keep_initializers_as_inputs: bool = False

    training: Optional[torch.onnx.TrainingMode] = None

    dynamic_axes: Optional[Dict] = dataclasses.field(default_factory=dict)
    custom_opsets: Dict = dataclasses.field(default_factory=dict)


class _Exporter(_ExporterOptions):
    def __init__(self, model: Callable, inputs: Any, **opts: Any):
        super().__init__(**opts)

        if self.dynamic_axes is None:
            self.dynamic_axes = {}

        # Load symbolic opset
        assert self.opset_version is not None
        if not pytorch_pfn_extras.requires("1.13.0"):
            import pytorch_pfn_extras.onnx.symbolic_registry as sym_reg

            sym_reg.register_version("", self.opset_version)  # type: ignore[no-untyped-call,attr-defined]

        if pytorch_pfn_extras.requires("1.13.0"):
            if isinstance(self.training, bool) or self.training is None:
                self.training = torch.onnx.TrainingMode.TRAINING \
                    if self.training \
                    else torch.onnx.TrainingMode.EVAL

        self.original_model = model
        self.inputs = _to_tuple_if_not_sequence(inputs)

        self.attrs: Dict[TorchValueID, ONNXValueID] = {}
        self.node_doc_string: Dict[torch._C.Node, str] = {}
        self.node_scope: Dict[torch._C.Node, str] = {}

        self.rng_state = torch.get_rng_state()
        if torch.cuda.is_available():
            self.cuda_rng_state = torch.cuda.get_rng_state_all()

        self._convert()

    def _restore_state(self) -> None:
        torch.set_rng_state(self.rng_state)
        if torch.cuda.is_available():
            torch.cuda.set_rng_state_all(self.cuda_rng_state)

    def _run_trace(self) -> None:
        # TODO(twata): Use `torch._C._craete_graph_by_tracing` instead.
        # So that we don't need to run heavy models multiple times
        self.traced: torch.jit.RecursiveScriptModule = torch.jit.trace(  # type: ignore
            self.original_model,
            self.inputs,
            check_trace=self.check_trace,
            strict=self.strict_trace,
            _force_outplace=self.force_outplace_trace,
        )

        self.graph_doc_string = f"""
# Model: {self.traced.original_name}
"""

        # TODO(twata): Use `self.traced` instead or use traced result outputs
        self._restore_state()
        self.original_outputs = self.original_model(*self.inputs)
        self.flat_outputs = _to_tuple_if_not_sequence(torch._C._jit_flatten(self.original_outputs)[0])
        self.g: torch._C.Graph = self.traced.inlined_graph
        self.vars: Dict[str, torch.IValue] = {_remove_prefix(k, f"{_ppe_ignore_scope}."): v for k, v in self.traced.state_dict().items()}
        self.torch2onnx_var: Dict[torch._C.Value, torch._C.Value] = {
            i: i for i in self.g.inputs()
        }
        self.self_id: Optional[TorchValueID] = None
        self.self_name: Optional[str] = None
        first_arg = list(self.g.inputs())[0]
        if first_arg.type().kind() == "ClassType":
            self.self_id = _unique_id(first_arg)
            self.self_name = first_arg.debugName()
        self.log("Inlined graph", self.g)

        to_utils._params_dict = self.vars  # type: ignore[attr-defined]

        # torch.jit level preprocess
        # TODO(twata): Pass tot
        self.g = self.optimize_torch(self.g)
        self.log("Optimized graph", self.g)

<<<<<<< HEAD
        self.log("Original traced graph", self.traced.inlined_graph)
        self.log("State dict", "\n".join([f"- {k}: {v}" for k, v in self.vars.items()]))
=======
        self.log("Original traced graph", self.traced.graph)
        self.log("State dict", lambda: "\n".join([f"- {k}: {v}" for k, v in self.vars.items()]))
>>>>>>> 157b1600

    def is_self(self, v: torch._C.Value) -> bool:
        return _unique_id(v) == self.self_id

    # torch level graph optimizer based on `to_utils._optimize_graph`
    def optimize_torch(self, graph: torch._C.Graph) -> torch._C.Graph:
        run_jit_pass(torch._C._jit_pass_inline_fork_wait, graph)  # type: ignore[attr-defined]
        if self.torch_constant_prop:
            run_jit_pass(torch._C._jit_pass_constant_propagation, graph)  # type: ignore[attr-defined]

        # _split_tensor_list_constants(graph, graph)
        # run dce to eliminate dead parts of the graph that might have been
        # left behind by things like symbolic_override
        run_jit_pass(torch._C._jit_pass_dce, graph)

        run_jit_pass(torch._C._jit_pass_canonicalize_graph_fuser_ops, graph)  # type: ignore[attr-defined]
        torch._C._jit_pass_peephole(graph, True)  # type: ignore[attr-defined]
        run_jit_pass(torch._C._jit_pass_fuse_addmm, graph)  # type: ignore[attr-defined]

        torch._C._jit_pass_peephole(graph, True)  # type: ignore[attr-defined]
        torch._C._jit_pass_lower_all_tuples(graph)  # type: ignore[attr-defined]
        # in _jit_pass_onnx, symbolic functions are called for each node for conversion.
        # However, there are nodes that cannot be converted without additional context.
        # For example, the number of outputs from split
        # (and whether it is static or dynamic) is unknown
        # until the point where it is unpacked by listUnpack node.
        # This pass does a preprocess, and prepares the nodes such that enough
        # context can be received
        # by the symbolic function.
        # torch._C._jit_pass_onnx_remove_inplace_ops_for_onnx(graph, None)
        torch._C._jit_pass_onnx_preprocess(graph)  # type: ignore[attr-defined]

        # onnx does not support tuples, so try to remove them
        torch._C._jit_pass_lint(graph)

        # onnx only supports tensors, but 1 / 2 = 0.5 and tensor(1) / tensor(2) = 0
        torch._C._jit_pass_prepare_division_for_onnx(graph)  # type: ignore[attr-defined]

        torch._C._jit_pass_onnx_remove_print(graph)  # type: ignore[attr-defined]
        torch._C._jit_pass_onnx_preprocess_caffe2(graph)  # type: ignore[attr-defined]

        if self.operator_export_type == torch.onnx.OperatorExportTypes.ONNX_ATEN_FALLBACK:
            sym_hel._quantized_ops.clear()
            # Unpack quantized weights for conv and linear ops and insert into graph.
            torch._C._jit_pass_onnx_unpack_quantized_weights(graph, self.vars, caffe2=False)  # type: ignore[attr-defined]
            # Insert permutes before and after each conv op to ensure correct order.
            torch._C._jit_pass_onnx_quantization_insert_permutes(graph, self.vars)  # type: ignore[attr-defined]

            # Find consecutive permutes that are no-ops and remove them.
            torch._C._jit_pass_custom_pattern_based_rewrite_graph(  # type: ignore[attr-defined]
                """
            graph(%Pi):
                %Pq = quantized::nhwc2nchw(%Pi)
                %Pr = quantized::nchw2nhwc(%Pq)
                return (%Pr)""",
                """
            graph(%Ri):
                return (%Ri)""",
                graph,
            )

        # onnx only supports tensors, so we turn all out number types into tensors
        torch._C._jit_pass_erase_number_types(graph)  # type: ignore[attr-defined]

        input_names: List[str] = []
        if self.input_names is not None:
            input_names = self.input_names.copy()
            if self.self_id is not None:
                input_names.insert(0, cast(str, self.self_name))
            assert len(list(graph.inputs())) == len(input_names)
            inputs = list(graph.inputs())
            for idx, n in enumerate(input_names):
                inputs[idx].setDebugName(n)
        if self.output_names is not None:
            for name, out in zip(self.output_names, graph.outputs()):
                out.setDebugName(name)
        torch._C._jit_pass_onnx_set_dynamic_input_shape(  # type: ignore[attr-defined]
            graph, self.dynamic_axes or {}, input_names
        )

        return graph

    # ONNX level graph optimizer
    def optimize_onnx(self, graph: torch._C.Graph) -> torch._C.Graph:
        if self.onnx_scalar_type_analysis:
            if pytorch_pfn_extras.requires("1.9.0"):
                run_jit_pass(torch._C._jit_pass_onnx_scalar_type_analysis, graph, self.onnx_lowprecision_cast, self.opset_version)
            else:
                run_jit_pass(torch._C._jit_pass_onnx_scalar_type_analysis, graph)

        if self.do_constant_folding and self.opset_version in pytorch_pfn_extras.onnx._constants.onnx_constant_folding_opsets:
            folded: Dict[str, torch.IValue] = torch._C._jit_pass_onnx_constant_fold(  # type: ignore[attr-defined]
                graph, self.vars, self.opset_version
            )
            # Replace input with constant nodes
            input_table: Dict[str, torch._C.Value] = {i.debugName(): i for i in graph.inputs()}
            for k, t in folded.items():
                c: torch._C.Value = graph.create("onnx::Constant", 1).output()
                assert isinstance(t, torch.Tensor)
                c.node().t_("value", cast(torch.Tensor, t))
                graph.prependNode(c.node())
                # TODO(twata): Determine folded nodes from original graph and document it
                self.node_doc_string[c.node()] = f"Constant folded node: {input_table[k]}"
                input_table[k].replaceAllUsesWith(c)
                c.copyMetadata(input_table[k])
                self.attrs[_unique_id(c)] = ONNXValueID(k)
                self.vars[k] = t
                del input_table[k]
            for _ in range(len(list(graph.inputs())) - len(input_table)):
                graph.eraseInput(len(input_table))
            torch._C._jit_pass_dce_allow_deleting_nodes_with_side_effects(graph)  # type: ignore[attr-defined]

        if self.onnx_peephole:
            run_jit_pass(torch._C._jit_pass_onnx_peephole, graph, self.opset_version, self.fixed_batch_size)

        return graph

    def log(self, title: str, v: Any, debug: bool = False) -> None:
        if not (self.verbose or debug):
            return

        if isinstance(v, types.FunctionType):
            v = v()

        s = f"""## {title}
{v}"""
        print(s)

        if self.strip_doc_string:
            return

        self.graph_doc_string += s + "\n"

    def handle_constant(self, g: torch._C.Graph, n: torch._C.Node) -> None:
        # Skip None constant node
        if n.mustBeNone():
            return

        def gen_const(g: torch._C.Graph, value: Any = None) -> torch._C.Value:
            c = cast(torch._C.Value, g.op("Constant"))
            if n.kindOf("value") == "ival":
                ival = n.output().toIValue()
                if isinstance(ival, list) and ival and not isinstance(ival[0], (int, float)):
                    vals: List[torch._C.Value] = []
                    for i in ival:
                        if isinstance(i, torch.Tensor):
                            vals.append(cast(torch._C.Value, g.op("prim::Constant", value_t=i)))
                        else:
                            assert i is None
                            vals.append(cast(torch._C.Value, g.op("prim::Constant")))
                            vals[-1].setType(torch._C.NoneType.get())
                    c = cast(torch._C.Value, g.op("prim::ListConstruct"))
                    for v in vals:
                        c.node().addInput(v)
                else:
                    c.node().t_("value", torch.tensor(ival))
            else:
                c.node().copyAttributes(n)
            return c

        self.run_symbolic_function(g, n, gen_const)

    def handle_getattr(self, g: torch._C.Graph, n: torch._C.Node) -> None:
        if self.is_self(n.input()) or self.attrs[_unique_id(n.input())] == _ppe_ignore_scope:
            self.attrs[_unique_id(n.output())] = ONNXValueID(n.s("name"))
        else:
            self.attrs[_unique_id(n.output())] = ONNXValueID(
                "%s.%s"
                % (
                    self.attrs[_unique_id(n.input())],
                    n.s("name"),
                )
            )
        var_name = self.attrs[_unique_id(n.output())]
        if var_name in self.vars:
            assert isinstance(self.vars[var_name], torch.Tensor)
            n.output().inferTypeFrom(cast(torch.Tensor, self.vars[var_name]))

    def handle_list_construct(self, g: torch._C.Graph, n: torch._C.Node) -> None:
        # Concat if int type input
        is_integer_output: bool = cast(torch._C.TensorType, n.output().type()).getElementType().kind() == "IntType"
        if len(list(n.inputs())) > 0 and is_integer_output:

            def gen_concat(g: torch._C.Graph, *args: Any) -> torch._C.Value:
                seq: List[torch._C.Value] = []
                for i in args:
                    if i.type().kind() == "IntType" or len(i.type().sizes()) == 0:
                        seq.append(
                            sym_hel._unsqueeze_helper(g, i, axes_i=[0])  # type: ignore[no-untyped-call,call-arg]
                        )
                    else:
                        seq.append(i)
                return cast(torch._C.Value, g.op("Concat", *seq, axis_i=0))

            self.run_symbolic_function(g, n, gen_concat)
        else:

            def gen_seq(g: torch._C.Graph, *args: Any) -> torch._C.Value:
                if len(args) == 0:
                    return cast(torch._C.Value, g.op("SequenceEmpty"))  # TODO(twata): Set dtype attribute
                else:
                    return cast(torch._C.Value, g.op("SequenceConstruct", *args))

            self.run_symbolic_function(g, n, gen_seq)

    def handle_if(self, g: torch._C.Graph, n: torch._C.Node) -> None:
        # Generated onnx node doc string should be added later since DCE isn't completed yet
        doc_str: str = f"""
## Original node
```
{n}
```
## Scope
{n.scopeName()}
## Source Range
```
{n.sourceRange()}
```
"""

        # If node will reused to keep graph lint happy
        for b in n.blocks():
            block_nodes = list(b.nodes())
            for b_n in block_nodes:
                self.generate_onnx_node(cast(torch._C.Graph, b), b_n)

        if not self.strip_doc_string:
            self.node_doc_string[n] = doc_str

        # Move to last of graph to keep the execution order of node
        n.moveBefore(g.return_node())

    handler: Dict[str, Callable] = {
        "prim::Constant": handle_constant,
        "prim::GetAttr": handle_getattr,
        "prim::ListConstruct": handle_list_construct,
        "prim::If": handle_if,
    }

    def symbolic_function(self, n: torch._C.Node) -> Optional[Callable]:
        ns, op = n.kind().split("::")
        if op.endswith("_"):  # For inplace op
            op = op[:-1]
        if ns == "prim" and op == "PythonOp":
            pyobj = n.pyobj()
            if issubclass(pyobj.__self__, torch.autograd.Function):
                pyobj = pyobj.__self__
            assert issubclass(pyobj, torch.autograd.Function)
            assert hasattr(pyobj, "symbolic"), f"symbolic method not supported in {pyobj}"
            # TODO(twata): Use repr(pyobj) in scope name or doc_string
            return cast(Callable, pyobj.symbolic)
        else:
            domain = ""
            if pytorch_pfn_extras.requires("1.13"):
                domain = "aten"
            if ns == "prim":
                if pytorch_pfn_extras.requires('1.11'):
                    domain = "prim"
                else:
                    op = f"prim_{op}"

            import pytorch_pfn_extras.onnx.symbolic_registry as sym_reg

            if sym_reg.is_registered_op(op, domain, self.opset_version):  # type: ignore[no-untyped-call]
                return cast(  # type: ignore[redundant-cast]
                    Callable, sym_reg.get_registered_op(op, domain, self.opset_version)  # type: ignore[no-untyped-call]
                )
            else:
                return None

    def run_symbolic_function(self, g: torch._C.Graph, n: torch._C.Node, sym_func: Callable) -> None:
        attrs: Dict[str, Any] = {}
        for a in n.attributeNames():
            if a == "value" and n.kindOf("value") == "ival":
                attrs[a] = n.output().toIValue()
            else:
                if pytorch_pfn_extras.requires("1.13"):
                    attrs[a] = sym_hel._node_get(n, a)  # type: ignore[attr-defined]
                else:
                    attrs[a] = n[a]
        for ignore_keys in ("inplace", "Subgraph"):
            if ignore_keys in attrs:
                del attrs[ignore_keys]
        node_inputs = list(n.inputs())
        if n.kind() == "prim::PythonOp":
            node_inputs.extend(n.scalar_args())
            if "module" in attrs:
                del attrs["module"]
        if pytorch_pfn_extras.requires("1.13"):
            g_ctx = GraphContext(
                graph=g, block=n.owningBlock(),
                opset=self.opset_version, original_node=n,
                params_dict=self.vars, env=self.torch2onnx_var)
        else:
            g_ctx = g  # type: ignore
        if (
                hasattr(torch.onnx.utils, "_need_symbolic_context")
                and torch.onnx.utils._need_symbolic_context(sym_func)  # type: ignore[attr-defined]
        ):
            ctx = torch.onnx.SymbolicContext(  # type: ignore[attr-defined]
                params_dict=self.vars, env=self.torch2onnx_var, cur_node=n, onnx_block=n.owningBlock(),
            )  # type: ignore[no-untyped-call]
            sym_outs = _to_tuple_if_not_sequence(sym_func(ctx, g_ctx, *node_inputs, **attrs))
        else:
            sym_outs = _to_tuple_if_not_sequence(sym_func(g_ctx, *node_inputs, **attrs))
        assert len(sym_outs) == n.outputsSize(), f"{sym_outs}: {len(sym_outs)} vs {n.outputsSize()}"

        def list_added_nodes() -> List[torch._C.Node]:
            start_vals: Set[torch._C.Value] = set(list(n.inputs()))
            ret: Set[torch._C.Node] = set()
            target_vals: List[torch._C.Value] = list(sym_outs)
            for i in sym_outs:
                if i in start_vals:
                    continue
                ret.add(i.node())
                target_vals.extend(list(i.node().inputs()))
            while len(target_vals) > 0:
                i = target_vals.pop()
                if i in start_vals:
                    continue
                ret.add(i.node())
                start_vals.add(i)
                target_vals.extend(list(i.node().inputs()))
            return list(ret)

        sym_nodes: List[torch._C.Node] = list_added_nodes()

        # Place onnx::Identity node instead node when none is added
        if len(sym_nodes) == 0:
            sym_outs = g.op("Identity", sym_outs[0]),
            sym_nodes = [sym_outs[0].node()]

        self.log(f"Converting node {n.kind()}", n)
<<<<<<< HEAD
        self.log(f"Converted node {n.kind()}", "\n".join([str(i) for i in sym_nodes]))
=======
        if len(sym_nodes) > 0:
            self.log(f"Converted node {n.kind()}", lambda: "\n".join([str(i) for i in sym_nodes]))
>>>>>>> 157b1600

        # Generate doc string before old node lifetime ends
        for sym_nd in sym_nodes:
            if not self.strip_doc_string:
                self.node_doc_string[sym_nd] = onnx_node_doc_string(sym_nd, n)
            self.node_scope[sym_nd] = n.scopeName()

        # Replace uses of old node output with symbolic outputs
        for old_out, new_out in zip(n.outputs(), sym_outs):
            old_out.replaceAllUsesWith(new_out)
            assert len(old_out.uses()) == 0
            new_out.copyMetadata(old_out)

            # Setting env with new_out since it's already replaced
            self.torch2onnx_var[new_out] = new_out

    def generate_onnx_node(self, g: torch._C.Graph, n: torch._C.Node) -> None:
        node_kind: str = n.kind()
        if node_kind in self.handler:
            self.handler[node_kind](self, g, n)
            return

        f: Optional[Callable] = self.symbolic_function(n)
        if self.operator_export_type in [OperatorExportTypes.ONNX_ATEN, OperatorExportTypes.ONNX_FALLTHROUGH] or (
            self.operator_export_type == OperatorExportTypes.ONNX_ATEN_FALLBACK and f is None
        ):
            def gen_aten_node(g: torch._C.Graph, *inputs: Any) -> Any:
                ret = g.op("ATen", *inputs, outputs=len(list(n.outputs())))
                v: torch._C.Value = cast(torch._C.Value, ret) if n.outputsSize() == 1 else cast(Sequence[torch._C.Value], ret)[-1]
                v.node().copyAttributes(n)
                v.node().s_("operator", n.kind().split("::")[-1])
                return ret

            f = gen_aten_node
        assert f is not None, f"Symbolic function for {n.kind()} for opset {self.opset_version} not found"
        self.run_symbolic_function(g, n, f)

    def check_model(self, model: onnx.ModelProto) -> onnx.ModelProto:
        if self.onnx_shape_inference:
            model = onnx.shape_inference.infer_shapes(
                model,
                check_type=self.onnx_check_type,
                strict_mode=self.onnx_strict_mode,
                data_prop=self.onnx_data_prop,
            )
        if self.enable_onnx_checker:
            onnx.checker.check_model(model)

        return model

    def generate_proto_nodes(
        self,
        g: torch._C.Graph,
        onnx_vars: Dict[TorchValueID, onnx.TensorProto],
        val_tab: Dict[TorchValueID, ONNXValueID],
    ) -> Tuple[List[onnx.NodeProto], Dict[TorchValueID, onnx.TensorProto], Dict[TorchValueID, ONNXValueID],]:
        node_name_counter: int = 0

        def node_name(n: torch._C.Node) -> str:
            nonlocal node_name_counter
            op = n.kind().split("::")[-1]
            node_name_counter += 1
            return f"{op}_{node_name_counter - 1}"

        val_tab_rev: Dict[ONNXValueID, TorchValueID] = {v: k for k, v in val_tab.items()}

        def register_val_name(id: TorchValueID, name: ONNXValueID, shadow: bool = False) -> ONNXValueID:
            assert id not in val_tab, f"{id} already registered in {g}"
            if shadow:
                new_name = name
                c = 1
                while new_name in val_tab_rev:
                    new_name = ONNXValueID(f"{name}_{c}")
                    c += 1
                name = new_name
            else:
                assert name not in val_tab_rev, f"{name} already registered in {g}"
            val_tab_rev[name] = id
            val_tab[id] = name
            assert len(val_tab_rev) == len(val_tab)
            return name

        def value_name(v: torch._C.Value) -> ONNXValueID:
            if _unique_id(v) in self.attrs:
                return self.attrs[_unique_id(v)]

            n: torch._C.Node = v.node() or v.uses()[0].user
            scope: str = self.node_scope.get(n, n.scopeName())
            if len(scope) > 0:
                scope += "."
            scope = _remove_prefix(scope.split("/")[-1], "__module.")
            scope = _remove_prefix(scope, f"{_ppe_ignore_scope}.")
            return ONNXValueID(f"{scope}{v.debugName()}")

        def block2subgraph(name: str, b: torch._C.Block, doc_string: str) -> onnx.GraphProto:
            branch_nodes, _, _ = self.generate_proto_nodes(cast(torch._C.Graph, b), onnx_vars, val_tab)
            branch_inputs: List[onnx.ValueInfoProto] = []
            for i in b.inputs():
                branch_inputs.append(onnx.ValueInfoProto())
                branch_inputs[-1].name = val_tab[_unique_id(i)]
                if not self.strip_doc_string:
                    branch_inputs[-1].doc_string = repr(i)
            branch_outputs: List[onnx.ValueInfoProto] = []
            for i in b.outputs():
                branch_outputs.append(onnx.ValueInfoProto())
                branch_outputs[-1].name = val_tab[_unique_id(i)]
                if not self.strip_doc_string:
                    branch_outputs[-1].doc_string = repr(i)

            branch_graph: onnx.GraphProto = onnx.helper.make_graph(
                name=name,
                nodes=branch_nodes,
                # TODO(twata): Support initializers if needed
                inputs=branch_inputs,
                outputs=branch_outputs,
                doc_string=doc_string,
            )

            return branch_graph

        # Nodes and initializers
        onnx_nodes: List[onnx.NodeProto] = []
        self_count: int = 0
        # Run only in root graph
        if self.g == g:
            if self.input_names is not None:
                for idx, v in enumerate(g.inputs()):
                    if self.is_self(v):  # Skip module's self input
                        self_count += 1
                        continue
                    register_val_name(_unique_id(v), ONNXValueID(self.input_names[idx - self_count]))
                assert (len(list(g.inputs())) - self_count) == len(self.input_names)
            if self.output_names is not None:
                if len(self.output_names) != len(list(g.outputs())):
                    warnings.warn(f"Specified output_names ({self.output_names}) count and graph outputs ({list(g.outputs())}) count differ")
                for idx, v in enumerate(g.outputs()):
                    if idx >= len(self.output_names):
                        break
                    register_val_name(_unique_id(v), ONNXValueID(self.output_names[idx]))
        none_nodes: List[torch._C.Node] = []
        for n in g.nodes():
            # Skip None value node
            if n.mustBeNone():
                none_nodes.append(n)
                continue
            if n.kind() == "prim::GetAttr":
                continue
            if n.kind() == "onnx::Constant" :
                if len(n.output().uses()) == 0:
                    warnings.warn(f"Unused constant left: {n}")
                    continue
                # Skip constant folded initialzers
                if _unique_id(n.output()) in self.attrs:
                    continue
            for i in n.inputs():
                if self.is_self(i):
                    continue
                if i.node() is not None and i.node() in none_nodes:
                    continue
                if _unique_id(i) in self.attrs and _unique_id(i) not in onnx_vars:
                    k: ONNXValueID = self.attrs[_unique_id(i)]
                    assert isinstance(self.vars[k], torch.Tensor)
                    t: torch.Tensor = cast(torch.Tensor, self.vars[k])
                    onnx_vars[_unique_id(i)] = _tensor_to_proto(t, name=k)
                    onnx_vars[_unique_id(i)].doc_string = repr(i.node())
                    register_val_name(_unique_id(i), value_name(i), shadow=True)
                    continue
                if _unique_id(i) not in val_tab:
                    register_val_name(_unique_id(i), value_name(i))

            for o in n.outputs():
                if _unique_id(o) not in val_tab:
                    register_val_name(_unique_id(o), value_name(o), shadow=True)

            def assign_onnx_values(
                onnx_values: List[str],
                prefix: str,
                torch_values: Iterator[torch._C.Value],
            ) -> None:
                assert len(onnx_values) == 0
                for v in torch_values:
                    if v.node() is not None and v.node() in none_nodes:
                        onnx_values.append("")
                        continue
                    k: ONNXValueID = val_tab.get(_unique_id(v), value_name(v))
                    if _unique_id(v) not in val_tab:
                        register_val_name(_unique_id(v), k)
                    onnx_values.append(k)

            new_nd = onnx.NodeProto()
            new_nd.name = node_name(n)
            ns, op = n.kind().split("::")
            new_nd.op_type = op
            if ns not in ["onnx", "prim"]:
                new_nd.domain = ns
            if n.kind() == "prim::If":
                if n in self.node_doc_string:
                    new_nd.doc_string = f"""## Symbolic node
{n}
{self.node_doc_string[n]}"""
                blocks: List[torch._C.Block] = list(n.blocks())
                assert len(blocks) == 2
                for attr_name, block in zip(["then_branch", "else_branch"], blocks):
                    sub_g = block2subgraph(f"{new_nd.name}_{attr_name}", block, new_nd.doc_string)
                    new_nd.attribute.append(onnx.helper.make_attribute(attr_name, sub_g))
            else:
                assert len(list(n.blocks())) == 0, f"Node with block needs to be handled separately: {n}"
                if n in self.node_doc_string:
                    new_nd.doc_string = self.node_doc_string[n]
                for attr_name in n.attributeNames():
                    if n.kindOf(attr_name) == "t":
                        attr = onnx.helper.make_attribute(attr_name, _tensor_to_proto(n.t(attr_name)))
                    else:
                        if pytorch_pfn_extras.requires('1.13'):
                            attr = onnx.helper.make_attribute(attr_name, sym_hel._node_get(n, attr_name))  # type: ignore[attr-defined]
                        else:
                            attr = onnx.helper.make_attribute(attr_name, n[attr_name])
                    new_nd.attribute.append(attr)
            assign_onnx_values(new_nd.input, new_nd.name, n.inputs())
            assign_onnx_values(new_nd.output, new_nd.name, n.outputs())
            onnx_nodes.append(new_nd)

        return onnx_nodes, onnx_vars, val_tab

    def generate_onnx(self) -> onnx.ModelProto:
        self.original_g: torch._C.Graph = self.g.copy()

        # Name all values to restore
        for n in self.g.nodes():
            for n_o in n.outputs():
                if n_o.debugName() == str(n_o.unique()):
                    n_o.setDebugName(f"v{n_o.unique()}")

        # Convert prim and aten nodes to ONNX by using symbolic functions
        target_nodes = list(self.g.nodes())
        for n in target_nodes:
            self.generate_onnx_node(self.g, n)

        # Remove old prim and aten nodes by running DCE
        # After nodes is emited to ONNX nodes, all side effects should be removed
        run_jit_pass(
            torch._C._jit_pass_dce_allow_deleting_nodes_with_side_effects, self.g  # type: ignore[attr-defined]
        )
        # Run again to remove nodes only depending to aten node
        run_jit_pass(
            torch._C._jit_pass_dce_allow_deleting_nodes_with_side_effects, self.g  # type: ignore[attr-defined]
        )

        # TODO(twata): Remove unnecessary outputs. Graph#eraseOutput isn't available
        # while self.g.outputsSize() > len(self.flat_outputs):
        #     self.g.eraseOutput(self.g.outputsSize() - 1)

        self.optimize_onnx(self.g)

        self.log("ONNX graph", self.g)

        onnx_nodes, onnx_vars, val_tab = self.generate_proto_nodes(self.g, {}, {})

        def onnx_value(v: torch._C.Value, name: ONNXValueID) -> onnx.ValueInfoProto:
            return onnx.helper.make_value_info(
                name,
                None if v.type() is None else _type_to_proto(cast(torch._C.TensorType, v.type())),
                doc_string=None if self.strip_doc_string else repr(v),
            )

        def apply_dynamic_axes_info(out: onnx.ValueInfoProto, k: str) -> None:
            assert isinstance(self.dynamic_axes, dict)
            info = self.dynamic_axes.get(k, None)
            if info is None:
                return None

            if isinstance(info, list):
                ret: Dict[int, str] = {}
                for idx, axis in enumerate(info):
                    ret[axis] = f"{k}_dynamic_axes_{idx + 1}"
                info = ret

            for axis, name in info.items():
                out.type.tensor_type.shape.dim[axis].ClearField("dim_value")
                out.type.tensor_type.shape.dim[axis].dim_param = name

        # Values
        onnx_inputs: List[onnx.ValueInfoProto] = []
        inout_names: List[str] = []
        self_count = 0
        for idx, v in enumerate(self.g.inputs()):
            if self.is_self(v):  # Skip module's self input
                self_count += 1
                continue
            if len(v.uses()) == 0:
                warnings.warn(f"Unused input: {v}")
                continue
            k = val_tab[_unique_id(v)]
            inout_names.append(k)
            onnx_inputs.append(onnx_value(v, k))
            _apply_tensor_info_to_value_info(onnx_inputs[-1], self.inputs[idx - self_count])
            apply_dynamic_axes_info(onnx_inputs[-1], k)
        if self.keep_initializers_as_inputs:
            for _, t_p in onnx_vars.items():
                i_t: onnx.TypeProto = onnx.TypeProto()
                i_t.tensor_type.elem_type = t_p.data_type
                for d in t_p.dims:
                    d_p = onnx.TensorShapeProto.Dimension()
                    d_p.dim_value = d
                    i_t.tensor_type.shape.dim.append(d_p)
                onnx_inputs.append(onnx.helper.make_value_info(
                    t_p.name,
                    i_t,
                ))
        onnx_outputs: List[onnx.ValueInfoProto] = []
        for idx, v in enumerate(self.g.outputs()):
            k = val_tab[_unique_id(v)]
            inout_names.append(k)
            onnx_outputs.append(onnx_value(v, k))
            if idx < len(self.flat_outputs):
                _apply_tensor_info_to_value_info(onnx_outputs[-1], self.flat_outputs[idx])
                apply_dynamic_axes_info(onnx_outputs[-1], k)

        graph = onnx.helper.make_graph(
            nodes=onnx_nodes,
            name=self.traced.original_name,
            inputs=onnx_inputs,
            outputs=onnx_outputs,
            initializer=[v for k, v in onnx_vars.items()],
            doc_string=None if self.strip_doc_string else self.graph_doc_string,
            # TODO(twata): Use torch IR's value type info
            # value_info=[
            #     self.values[k] for k in set(list(self.values.keys())) - set(inout_names)
            # ],
        )

        self.log("ONNX printable graph", lambda: onnx.helper.printable_graph(graph))

        def get_model_opset_imports(graph: onnx.GraphProto) -> List[onnx.OperatorSetIdProto]:
            opsets = {onnx.defs.ONNX_DOMAIN: self.opset_version}
            for node in graph.node:
                if node.domain != onnx.defs.ONNX_DOMAIN:
                    opsets[node.domain] = self.custom_opsets.get(node.domain, 1)
            opset_imports = []
            for domain, version in opsets.items():
                opset_imports.append(onnx.helper.make_opsetid(domain, version))
            return opset_imports

        model: onnx.ModelProto = onnx.helper.make_model(
            graph,
            opset_imports=get_model_opset_imports(graph),
            producer_name="pfto",
        )
        model = self.check_model(model)

        # Applying dynamic axes after onnx shape inference since it will be erased
        for o in model.graph.output:
            apply_dynamic_axes_info(o, o.name)

        return model

    def _convert(self) -> None:
        prev_opset_version = None
        prev_export_type = None
        prev_shape_inference = None
        try:
            assert not to_utils.is_in_onnx_export()  # type: ignore[no-untyped-call]
            with to_utils.select_model_mode_for_export(self.original_model, self.training):
                prev_opset_version = GLOBALS.export_onnx_opset_version
                prev_export_type = GLOBALS.operator_export_type
                prev_shape_inference = GLOBALS.onnx_shape_inference
                if pytorch_pfn_extras.requires('1.13'):
                    GLOBALS.in_onnx_export = True  # type: ignore[attr-defined]
                    GLOBALS.export_onnx_opset_version = self.opset_version
                    GLOBALS.operator_export_type = self.operator_export_type
                    GLOBALS.onnx_shape_inference = False
                else:
                    to_utils.__IN_ONNX_EXPORT = True  # type: ignore[attr-defined]
                    sym_hel._set_opset_version(self.opset_version)  # type: ignore[no-untyped-call]
                    sym_hel._set_operator_export_type(self.operator_export_type)  # type: ignore[no-untyped-call]
                    sym_hel._set_onnx_shape_inference(  # type: ignore[no-untyped-call]
                        False  # TODO(twata): Use `self.onnx_shape_inference`
                    )
                self._run_trace()
                self.model: onnx.ModelProto = self.generate_onnx()
        finally:
            if pytorch_pfn_extras.requires("1.13"):
                GLOBALS.in_onnx_export = False  # type: ignore[attr-defined]
                if prev_opset_version is not None:
                    GLOBALS.export_onnx_opset_version = prev_opset_version
                if prev_export_type is not None:
                    GLOBALS.operator_export_type = prev_export_type
                if prev_shape_inference is not None:
                    GLOBALS.onnx_shape_inference = prev_shape_inference
            else:
                to_utils.__IN_ONNX_EXPORT = False  # type: ignore[attr-defined]
                if prev_opset_version is not None:
                    sym_hel._set_opset_version(prev_opset_version)  # type: ignore[no-untyped-call]
                if prev_export_type is not None:
                    sym_hel._set_operator_export_type(prev_export_type)  # type: ignore[no-untyped-call]
                if prev_shape_inference is not None:
                    sym_hel._set_onnx_shape_inference(prev_shape_inference)  # type: ignore[no-untyped-call]

    def generate(self, f: Union[str, typing.IO]) -> None:
        if isinstance(f, str):
            with open(f, "wb") as o:
                o.write(self.model.SerializeToString())
        else:
            f.write(self.model.SerializeToString())


def export(
    model: Callable,
    args: Sequence[Any],
    f: Union[str, typing.IO],
    **kwargs: object,
) -> Any:
    ex = _Exporter(model, inputs=args, **kwargs)
    ex.generate(f)

    return ex.original_outputs<|MERGE_RESOLUTION|>--- conflicted
+++ resolved
@@ -269,13 +269,8 @@
         self.g = self.optimize_torch(self.g)
         self.log("Optimized graph", self.g)
 
-<<<<<<< HEAD
         self.log("Original traced graph", self.traced.inlined_graph)
-        self.log("State dict", "\n".join([f"- {k}: {v}" for k, v in self.vars.items()]))
-=======
-        self.log("Original traced graph", self.traced.graph)
         self.log("State dict", lambda: "\n".join([f"- {k}: {v}" for k, v in self.vars.items()]))
->>>>>>> 157b1600
 
     def is_self(self, v: torch._C.Value) -> bool:
         return _unique_id(v) == self.self_id
@@ -609,12 +604,8 @@
             sym_nodes = [sym_outs[0].node()]
 
         self.log(f"Converting node {n.kind()}", n)
-<<<<<<< HEAD
-        self.log(f"Converted node {n.kind()}", "\n".join([str(i) for i in sym_nodes]))
-=======
         if len(sym_nodes) > 0:
             self.log(f"Converted node {n.kind()}", lambda: "\n".join([str(i) for i in sym_nodes]))
->>>>>>> 157b1600
 
         # Generate doc string before old node lifetime ends
         for sym_nd in sym_nodes:
