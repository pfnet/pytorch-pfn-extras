import operator
from typing import Tuple, TYPE_CHECKING
import warnings

from pytorch_pfn_extras import reporting
from pytorch_pfn_extras.training import trigger


if TYPE_CHECKING:
    from pytorch_pfn_extras.training.manager import _BaseExtensionsManager
    from pytorch_pfn_extras.training._trigger_util import TriggerLike
    from pytorch_pfn_extras.training._trigger_util import UnitLiteral


class EarlyStoppingTrigger(trigger.Trigger):
    """__init__(\
        self, check_trigger=(1, 'epoch'), monitor='main/loss', \
        patience=3, mode='auto', verbose=False, \
        max_trigger=(100, 'epoch'))

    Trigger for Early Stopping

    This trigger works as follows.
    Within each *check interval* defined by the ``check_trigger`` argument,
    it monitors and accumulates the reported value at each iteration.
    At the end of each interval, it computes the mean of the accumulated
    values and compares it to the previous ones to maintain the *best* value.
    When it finds that the best value is not updated
    for some periods (defined by ``patience``), this trigger fires.

    Args:
        monitor (str) : The metric you want to monitor
        check_trigger: Trigger that decides the comparison
            interval between current best value and new value.
            This must be a tuple in the form of ``<int>,
            'epoch'`` or ``<int>, 'iteration'`` which is passed to
            :class:`~pytorch_pfn_extras.triggers.IntervalTrigger`.
        patience (int) : Counts to let the trigger be patient.
            The trigger will not fire until the condition is met
            for successive ``patience`` checks.
        mode (str) : ``'max'``, ``'min'``, or ``'auto'``.
            It is used to determine how to compare the monitored values.
        verbose (bool) : Enable verbose output.
            If verbose is true, you can get more information
        max_trigger: Upper bound of the number of training loops
    """

    def __init__(
            self,
            check_trigger: 'TriggerLike' = (1, 'epoch'),
            monitor: str = 'main/loss',
            patience: int = 3,
            mode: str = 'auto',
            verbose: bool = False,
            max_trigger: Tuple[int, 'UnitLiteral'] = (100, 'epoch'),
    ) -> None:
        self.count = 0
        self.patience = patience
        self.monitor = monitor
        self.verbose = verbose
        self.already_warning = False
        self._max_trigger = trigger.IntervalTrigger(*max_trigger)
        self._interval_trigger = trigger.get_trigger(check_trigger)

        self._init_summary()

        if mode == 'max':
            self._compare = operator.gt

        elif mode == 'min':
            self._compare = operator.lt

        else:
            if 'accuracy' in monitor:
                self._compare = operator.gt

            else:
                self._compare = operator.lt

        if self._compare == operator.gt:
            if verbose:
                print('early stopping: operator is greater')
            self.best = float('-inf')

        else:
            if verbose:
                print('early stopping: operator is less')
            self.best = float('inf')

    def __call__(self, manager: '_BaseExtensionsManager') -> bool:
        """Decides whether the training loop should be stopped.

        Args:
            manager (~pytorch_pfn_extras.training.ExtensionsManager):
                Manager object that this
                trigger is associated with. The ``observation`` of this manager
                is used to determine if the trigger should fire.

        Returns:
            bool: ``True`` if the training loop should be stopped.
        """

        observation = manager.observation

        summary = self._summary

        if self.monitor in observation:
            summary.add({self.monitor: observation[self.monitor]})

        if self._max_trigger(manager):
            return True

        if not self._interval_trigger(manager):
            return False

        if self.monitor not in observation.keys():
            warnings.warn('{} is not in observation'.format(self.monitor))
            return False

        stat = self._summary.compute_mean()
        current_val = float(stat[self.monitor])
        self._init_summary()

        if self._compare(current_val, self.best):
            self.best = current_val
            self.count = 0

        else:
            self.count += 1

        if self._stop_condition():
            if self.verbose:
                print('Epoch {}: early stopping'.format(manager.epoch))
            return True

        return False

    def _stop_condition(self) -> bool:
        return self.count >= self.patience

    def _init_summary(self) -> None:
        self._summary = reporting.DictSummary()

<<<<<<< HEAD
    def get_training_length(self):
        return self._max_trigger.get_training_length()

    def may_fire(self, iteration, epoch_length):
        return self._interval_trigger.may_fire(iteration, epoch_length)
=======
    def get_training_length(self) -> Tuple[float, str]:
        return self._max_trigger.get_training_length()
>>>>>>> 5424d6d3
<|MERGE_RESOLUTION|>--- conflicted
+++ resolved
@@ -141,13 +141,8 @@
     def _init_summary(self) -> None:
         self._summary = reporting.DictSummary()
 
-<<<<<<< HEAD
-    def get_training_length(self):
+    def get_training_length(self) -> Tuple[float, str]:
         return self._max_trigger.get_training_length()
 
     def may_fire(self, iteration, epoch_length):
-        return self._interval_trigger.may_fire(iteration, epoch_length)
-=======
-    def get_training_length(self) -> Tuple[float, str]:
-        return self._max_trigger.get_training_length()
->>>>>>> 5424d6d3
+        return self._interval_trigger.may_fire(iteration, epoch_length)