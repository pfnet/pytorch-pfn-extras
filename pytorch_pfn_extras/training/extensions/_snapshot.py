--- conflicted
+++ resolved
@@ -370,13 +370,7 @@
             assert writer is not None
             loaded_fn = _find_latest_snapshot(self.filename, writer.out_dir, writer.fs)
             if loaded_fn:
-<<<<<<< HEAD
-                snapshot_file = writer.fs.open(
-                    os.path.join(outdir, loaded_fn), "rb"
-                )
-=======
                 snapshot_file = writer.fs.open(os.path.join(writer.out_dir, loaded_fn), 'rb')
->>>>>>> fdfd3585
                 # As described above (at ``autoload`` option),
                 # snapshot files to be autoloaded must be saved by
                 # ``save_npz`` . In order to support general format,
@@ -406,14 +400,8 @@
             # injected here.
             def _cleanup() -> None:
                 assert writer is not None
-<<<<<<< HEAD
-                files = _find_stale_snapshots(
-                    self.filename, outdir, self.n_retains, writer.fs
-                )
-=======
                 files = _find_stale_snapshots(self.filename, writer.out_dir,
                                               self.n_retains, writer.fs)
->>>>>>> fdfd3585
                 for file in files:
                     writer.fs.remove(os.path.join(writer.out_dir, file))
 
